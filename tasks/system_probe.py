import datetime
import glob
import os
import getpass
import contextlib
import shutil
import sys
import tempfile

from invoke import task
from invoke.exceptions import Exit
from subprocess import check_output, CalledProcessError

<<<<<<< HEAD
from .utils import bin_name, get_build_flags, REPO_PATH, get_version, get_git_branch_name, get_go_version, get_git_commit, get_version_numeric_only
=======
from .utils import (
    bin_name,
    get_build_flags,
    REPO_PATH,
    get_version,
    get_git_branch_name,
    get_go_version,
    get_git_commit,
)
>>>>>>> 827e3b98
from .build_tags import get_default_build_tags

BIN_DIR = os.path.join(".", "bin", "system-probe")
BIN_PATH = os.path.join(BIN_DIR, bin_name("system-probe", android=False))

EBPF_BUILDER_IMAGE = 'datadog/tracer-bpf-builder'
EBPF_BUILDER_FILE = os.path.join(".", "tools", "ebpf", "Dockerfiles", "Dockerfile-ebpf")

BPF_TAG = "linux_bpf"
BCC_TAG = "bcc"
GIMME_ENV_VARS = ['GOROOT', 'PATH']


@task
<<<<<<< HEAD
def build(ctx, race=False, go_version=None, incremental_build=False, major_version='7',
          python_runtimes='3', with_bcc=True, go_mod="vendor", windows=False, arch="x64"):
=======
def build(
    ctx,
    race=False,
    go_version=None,
    incremental_build=False,
    major_version='7',
    python_runtimes='3',
    with_bcc=True,
    go_mod="vendor",
    windows=False,
):
>>>>>>> 827e3b98
    """
    Build the system_probe
    """

    # Only build ebpf files on unix
    if not windows:
        build_object_files(ctx, install=True)

    ldflags, gcflags, env = get_build_flags(ctx, major_version=major_version, python_runtimes=python_runtimes)

    # generate windows resources
    if sys.platform == 'win32':
        windres_target = "pe-x86-64"
        if arch == "x86":
            print("system probe not supported on x86")
            raise

        ver = get_version_numeric_only(ctx, env, major_version=major_version)
        maj_ver, min_ver, patch_ver = ver.split(".")
        resdir = os.path.join(".", "cmd", "system-probe", "windows_resources")

        ctx.run("windmc --target {target_arch} -r {resdir} {resdir}/system-probe-msg.mc".format(
            resdir=resdir,
            target_arch=windres_target
        ))

        ctx.run("windres --define MAJ_VER={maj_ver} --define MIN_VER={min_ver} --define PATCH_VER={patch_ver} -i cmd/system-probe/windows_resources/system-probe.rc --target {target_arch} -O coff -o cmd/process-agent/rsrc.syso".format(
            maj_ver=maj_ver,
            min_ver=min_ver,
            patch_ver=patch_ver,
            target_arch=windres_target
        ))

    # TODO use pkg/version for this
    main = "main."
    ld_vars = {
        "Version": get_version(ctx, major_version=major_version),
        "GoVersion": get_go_version(),
        "GitBranch": get_git_branch_name(),
        "GitCommit": get_git_commit(),
        "BuildDate": datetime.datetime.now().strftime("%Y-%m-%dT%H:%M:%S"),
    }

    goenv = {}
    if go_version:
        lines = ctx.run("gimme {version}".format(version=go_version)).stdout.split("\n")
        for line in lines:
            for env_var in GIMME_ENV_VARS:
                if env_var in line:
                    goenv[env_var] = line[line.find(env_var) + len(env_var) + 1 : -1].strip('\'\"')
        ld_vars["GoVersion"] = go_version

    # extend PATH from gimme with the one from get_build_flags
    if "PATH" in os.environ and "PATH" in goenv:
        goenv["PATH"] += ":" + os.environ["PATH"]
    env.update(goenv)

    # Add custom ld flags
    ldflags += ' '.join(["-X '{name}={value}'".format(name=main + key, value=value) for key, value in ld_vars.items()])

    if not windows:
        build_tags = get_default_build_tags() + [BPF_TAG]
    else:
        build_tags = get_default_build_tags()

    if with_bcc:
        build_tags.append(BCC_TAG)

    # TODO static option
    cmd = 'go build -mod={go_mod} {race_opt} {build_type} -tags "{go_build_tags}" '
    cmd += '-o {agent_bin} -gcflags="{gcflags}" -ldflags="{ldflags}" {REPO_PATH}/cmd/system-probe'

    args = {
        "go_mod": go_mod,
        "race_opt": "-race" if race else "",
        "build_type": "" if incremental_build else "-a",
        "go_build_tags": " ".join(build_tags),
        "agent_bin": BIN_PATH,
        "gcflags": gcflags,
        "ldflags": ldflags,
        "REPO_PATH": REPO_PATH,
    }

    ctx.run(cmd.format(**args), env=env)


@task
def build_in_docker(ctx, rebuild_ebpf_builder=False, race=False, incremental_build=False, major_version='7'):
    """
    Build the system_probe using a container
    This can be used when the current OS don't have up to date linux headers
    """

    if rebuild_ebpf_builder:
        build_ebpf_builder(ctx)

    docker_cmd = "docker run --rm \
            -v {cwd}:/go/src/github.com/DataDog/datadog-agent \
            --workdir=/go/src/github.com/DataDog/datadog-agent \
            {builder} \
            {cmd}"

    if should_use_sudo(ctx):
        docker_cmd = "sudo " + docker_cmd

    cmd = "invoke -e system-probe.build --major-version {}".format(major_version)

    if race:
        cmd += " --race"
    if incremental_build:
        cmd += " --incremental-build"

    ctx.run(docker_cmd.format(cwd=os.getcwd(), builder=EBPF_BUILDER_IMAGE, cmd=cmd))


@task
def test(ctx, skip_object_files=False, only_check_bpf_bytes=False):
    """
    Run tests on eBPF parts
    If skip_object_files is set to True, this won't rebuild object files
    If only_check_bpf_bytes is set to True this will only check that the assets bundled are
    matching the currently generated object files
    """

    if not skip_object_files:
        build_object_files(ctx, install=False)

    pkg = "./pkg/ebpf/... ./pkg/network/..."

    # Pass along the PATH env variable to retrieve the go binary path
    path = os.environ['PATH']

    cmd = 'go test -mod={go_mod} -v -tags "{bpf_tag}" {pkg}'
    if not is_root():
        cmd = 'sudo -E PATH={path} ' + cmd

    if only_check_bpf_bytes:
        cmd += " -run=TestEbpfBytesCorrect"
    else:
        if getpass.getuser() != "root":
            print("system-probe tests must be run as root")
            raise Exit(code=1)
        if os.getenv("GOPATH") is None:
            print(
                "GOPATH is not set, if you are running tests with sudo, you may need to use the -E option to preserve your environment"
            )
            raise Exit(code=1)

    ctx.run(cmd.format(path=path, go_mod="vendor", bpf_tag=BPF_TAG, pkg=pkg))


@task
def nettop(ctx, incremental_build=False, go_mod="vendor"):
    """
    Build and run the `nettop` utility for testing
    """
    build_object_files(ctx, install=True)

    cmd = 'go build -mod={go_mod} {build_type} -tags "linux_bpf" -o {bin_path} {path}'
    bin_path = os.path.join(BIN_DIR, "nettop")
    # Build
    ctx.run(
        cmd.format(
            path=os.path.join(REPO_PATH, "pkg", "ebpf", "nettop"),
            bin_path=bin_path,
            go_mod=go_mod,
            build_type="" if incremental_build else "-a",
        )
    )

    # Run
    if should_use_sudo(ctx):
        ctx.sudo(bin_path)
    else:
        ctx.run(bin_path)


@task
def cfmt(ctx):
    """
    Format C code using clang-format
    """

    fmtCmd = "clang-format -i -style='{{BasedOnStyle: WebKit, BreakBeforeBraces: Attach}}' {file}"
    # This only works with gnu sed
    sedCmd = r"sed -i 's/__attribute__((always_inline)) /__attribute__((always_inline))\
/g' {file}"

    files = glob.glob("pkg/ebpf/c/*.[c,h]")

    for file in files:
        ctx.run(fmtCmd.format(file=file))
        ctx.run(sedCmd.format(file=file))


@task
def build_dev_docker_image(ctx, image_name, push=False):
    """
    Build a system-probe-agent Docker image (development only)
    if push is set to true the image will be pushed to the given registry
    """

    dev_file = os.path.join(".", "tools", "ebpf", "Dockerfiles", "Dockerfile-tracer-dev")
    cmd = "docker build {directory} -t {image_name} -f {file}"
    push_cmd = "docker push {image_name}"

    # Build in a temporary directory to make the docker build context small
    with tempdir() as d:
        shutil.copy(BIN_PATH, d)
        ctx.run(cmd.format(directory=d, image_name=image_name, file=dev_file))
        if push:
            ctx.run(push_cmd.format(image_name=image_name))


@task
def object_files(ctx, install=True):
    """object_files builds the eBPF object files"""
    build_object_files(ctx, install=install)


def build_object_files(ctx, install=True):
    """build_object_files builds only the eBPF object
    set install to False to disable replacing the assets
    """

    # if clang is missing, subsequent calls to ctx.run("clang ...") will fail silently, and result in us not building a
    # new .o file
    print("checking for clang executable...")
    ctx.run("which clang")
    print("found clang")

    centos_headers_dir = "/usr/src/kernels"
    debian_headers_dir = "/usr/src"
    if os.path.isdir(centos_headers_dir):
        linux_headers = [os.path.join(centos_headers_dir, d) for d in os.listdir(centos_headers_dir)]
    else:
        linux_headers = [
            os.path.join(debian_headers_dir, d) for d in os.listdir(debian_headers_dir) if d.startswith("linux-")
        ]

    bpf_dir = os.path.join(".", "pkg", "ebpf")
    c_dir = os.path.join(bpf_dir, "c")

    flags = [
        '-D__KERNEL__',
        '-DCONFIG_64BIT',
        '-D__BPF_TRACING__',
        '-Wno-unused-value',
        '-Wno-pointer-sign',
        '-Wno-compare-distinct-pointer-types',
        '-Wunused',
        '-Wall',
        '-Werror',
        '-O2',
        '-emit-llvm',
        '-c',
        os.path.join(c_dir, "tracer-ebpf.c"),
    ]

    # Mapping used by the kernel, from https://elixir.bootlin.com/linux/latest/source/scripts/subarch.include
    arch = (
        check_output(
            '''uname -m | sed -e s/i.86/x86/ -e s/x86_64/x86/ \
                    -e s/sun4u/sparc64/ \
                    -e s/arm.*/arm/ -e s/sa110/arm/ \
                    -e s/s390x/s390/ -e s/parisc64/parisc/ \
                    -e s/ppc.*/powerpc/ -e s/mips.*/mips/ \
                    -e s/sh[234].*/sh/ -e s/aarch64.*/arm64/ \
                    -e s/riscv.*/riscv/''',
            shell=True,
        )
        .decode('utf-8')
        .strip()
    )

    subdirs = [
        "include",
        "include/uapi",
        "include/generated/uapi",
        "arch/{}/include".format(arch),
        "arch/{}/include/uapi".format(arch),
        "arch/{}/include/generated".format(arch),
    ]

    for d in linux_headers:
        for s in subdirs:
            flags.extend(["-isystem", os.path.join(d, s)])

    cmd = "clang {flags} -o - | llc -march=bpf -filetype=obj -o '{file}'"

    commands = []

    # Build both the standard and debug version
    obj_file = os.path.join(c_dir, "tracer-ebpf.o")
    commands.append(cmd.format(flags=" ".join(flags), file=obj_file))

    debug_obj_file = os.path.join(c_dir, "tracer-ebpf-debug.o")
    commands.append(cmd.format(flags=" ".join(flags + ["-DDEBUG=1"]), file=debug_obj_file))

    if install:
        assets_cmd = (
            os.environ["GOPATH"]
            + "/bin/go-bindata -pkg bytecode -prefix '{c_dir}' -modtime 1 -o '{go_file}' '{obj_file}' '{debug_obj_file}' '{tcp_queue_length_kern_c_file}' '{tcp_queue_length_kern_user_h_file}'"
        )
        go_file = os.path.join(bpf_dir, "bytecode", "tracer-ebpf.go")
        commands.append(
            assets_cmd.format(
                c_dir=c_dir,
                go_file=go_file,
                obj_file=obj_file,
                debug_obj_file=debug_obj_file,
                tcp_queue_length_kern_c_file=os.path.join(c_dir, "tcp-queue-length-kern.c"),
                tcp_queue_length_kern_user_h_file=os.path.join(c_dir, "tcp-queue-length-kern-user.h"),
            )
        )

        commands.append("gofmt -w -s {go_file}".format(go_file=go_file))

    for cmd in commands:
        ctx.run(cmd)


def build_ebpf_builder(ctx):
    """build_ebpf_builder builds the docker image for the ebpf builder
    """

    cmd = "docker build -t {image} -f {file} ."

    if should_use_sudo(ctx):
        cmd = "sudo " + cmd

    ctx.run(cmd.format(image=EBPF_BUILDER_IMAGE, file=EBPF_BUILDER_FILE))


def is_root():
    return os.getuid() == 0


def should_use_sudo(ctx):
    # We are already root
    if is_root():
        return False

    with open(os.devnull, 'w') as FNULL:
        try:
            check_output(['docker', 'info'], stderr=FNULL)
        except CalledProcessError:
            return True

    return False


@contextlib.contextmanager
def tempdir():
    """
    Helper to create a temp directory and clean it
    """
    dirpath = tempfile.mkdtemp()
    try:
        yield dirpath
    finally:
        shutil.rmtree(dirpath)<|MERGE_RESOLUTION|>--- conflicted
+++ resolved
@@ -11,9 +11,6 @@
 from invoke.exceptions import Exit
 from subprocess import check_output, CalledProcessError
 
-<<<<<<< HEAD
-from .utils import bin_name, get_build_flags, REPO_PATH, get_version, get_git_branch_name, get_go_version, get_git_commit, get_version_numeric_only
-=======
 from .utils import (
     bin_name,
     get_build_flags,
@@ -22,8 +19,8 @@
     get_git_branch_name,
     get_go_version,
     get_git_commit,
+    get_version_numeric_only,
 )
->>>>>>> 827e3b98
 from .build_tags import get_default_build_tags
 
 BIN_DIR = os.path.join(".", "bin", "system-probe")
@@ -38,10 +35,6 @@
 
 
 @task
-<<<<<<< HEAD
-def build(ctx, race=False, go_version=None, incremental_build=False, major_version='7',
-          python_runtimes='3', with_bcc=True, go_mod="vendor", windows=False, arch="x64"):
-=======
 def build(
     ctx,
     race=False,
@@ -52,8 +45,8 @@
     with_bcc=True,
     go_mod="vendor",
     windows=False,
+    arch="x64",
 ):
->>>>>>> 827e3b98
     """
     Build the system_probe
     """
