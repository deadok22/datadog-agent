--- conflicted
+++ resolved
@@ -123,7 +123,6 @@
 		var sources []Source
 		for _, source := range logSources {
 			sources = append(sources, Source{
-<<<<<<< HEAD
 				BytesRead:          source.BytesRead.Value(),
 				AllTimeAvgLatency:  source.LatencyStats.AllTimeAvg(), // / int64(time.Millisecond)
 				AllTimePeakLatency: source.LatencyStats.AllTimePeak(),
@@ -134,15 +133,7 @@
 				Status:             b.toString(source.Status),
 				Inputs:             source.GetInputs(),
 				Messages:           source.Messages.GetMessages(),
-=======
-				BytesRead:     source.BytesRead.Value(),
-				Type:          source.Config.Type,
-				Configuration: b.toDictionary(source.Config),
-				Status:        b.toString(source.Status),
-				Inputs:        source.GetInputs(),
-				Messages:      source.Messages.GetMessages(),
-				Info:          source.GetInfo(),
->>>>>>> 92923cf2
+				Info:               source.GetInfo(),
 			})
 		}
 		integrations = append(integrations, Integration{
