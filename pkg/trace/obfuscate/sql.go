// Unless explicitly stated otherwise all files in this repository are licensed
// under the Apache License Version 2.0.
// This product includes software developed at Datadog (https://www.datadoghq.com/).
// Copyright 2016-2020 Datadog, Inc.

package obfuscate

import (
	"bytes"
	"errors"
	"fmt"
	"strings"
	"unicode"
	"unicode/utf8"

	"github.com/DataDog/datadog-agent/pkg/trace/config"
	"github.com/DataDog/datadog-agent/pkg/trace/pb"
	"github.com/DataDog/datadog-agent/pkg/trace/traceutil"
	"github.com/DataDog/datadog-agent/pkg/util/log"
)

const sqlQueryTag = "sql.query"
const nonParsableResource = "Non-parsable SQL query"

// tokenFilter is a generic interface that a sqlObfuscator expects. It defines
// the Filter() function used to filter or replace given tokens.
// A filter can be stateful and keep an internal state to apply the filter later;
// this can be useful to prevent backtracking in some cases.

// tokenFilter implementations process tokens in the order that they are found by the tokenizer
// and respond as to how they should be interpreted in the result. For example: one token filter
// may decide that a token should be hidden in the result, or that it should be transformed in
// some way.
type tokenFilter interface {
	// Filter takes the current token kind, the last token kind and the token itself,
	// returning the new token kind and the value that should be stored in the final query,
	// along with an error.
	Filter(token, lastToken TokenKind, buffer []byte) (TokenKind, []byte, error)

	// Reset resets the filter.
	Reset()
}

// discardFilter is a token filter which discards certain elements from a query, such as
// comments and AS aliases by returning a nil buffer.
type discardFilter struct{}

// Filter the given token so that a `nil` slice is returned if the token is in the token filtered list.
func (f *discardFilter) Filter(token, lastToken TokenKind, buffer []byte) (TokenKind, []byte, error) {
	// filters based on previous token
	switch lastToken {
	case FilteredBracketedIdentifier:
		if token != ']' {
			// we haven't found the closing bracket yet, keep going
			if token != ID {
				// the token between the brackets *must* be an identifier,
				// otherwise the query is invalid.
				return LexError, nil, fmt.Errorf("expected identifier in bracketed filter, got %d", token)
			}
			return FilteredBracketedIdentifier, nil, nil
		}
		fallthrough
	case As:
		if token == '[' {
			// the identifier followed by AS is an MSSQL bracketed identifier
			// and will continue to be discarded until we find the corresponding
			// closing bracket counter-part. See GitHub issue DataDog/datadog-trace-agent#475.
			return FilteredBracketedIdentifier, nil, nil
		}
		return Filtered, nil, nil
	}

	// filters based on the current token; if the next token should be ignored,
	// return the same token value (not FilteredGroupable) and nil
	switch token {
	case As:
		return As, nil, nil
	case Comment, ';':
		return FilteredGroupable, nil, nil
	default:
		return token, buffer, nil
	}
}

// Reset implements tokenFilter.
func (f *discardFilter) Reset() {}

// replaceFilter is a token filter which obfuscates strings and numbers in queries by replacing them
// with the "?" character.
type replaceFilter struct {
	normalizeTables bool
}

// Filter the given token so that it will be replaced if in the token replacement list
func (f *replaceFilter) Filter(token, lastToken TokenKind, buffer []byte) (tokenType TokenKind, tokenBytes []byte, err error) {
	switch lastToken {
	case Savepoint:
		return FilteredGroupable, []byte("?"), nil
	case '=':
		switch token {
		case DoubleQuotedString:
			// double-quoted strings after assignments are eligible for obfuscation
			return FilteredGroupable, []byte("?"), nil
		}
	}
	switch token {
	case String, Number, Null, Variable, PreparedStatement, BooleanLiteral, EscapeSequence:
		return FilteredGroupable, []byte("?"), nil
	case '?':
		// Cases like 'ARRAY [ ?, ? ]' should be collapsed into 'ARRAY [ ? ]'
		return FilteredGroupable, []byte("?"), nil
	case Table:
		if f.normalizeTables {
			return token, f.replaceDigits(buffer), nil
		}
		fallthrough
	default:
		return token, buffer, nil
	}
}

// replaceDigits replaces consecutive sequences of digits with '?',
// example: "jobs_2020_1597876964" --> "jobs_?_?"
func (f *replaceFilter) replaceDigits(buffer []byte) []byte {
	buf := make([]byte, 0, len(buffer))
	scanningDigit := false
	for _, c := range string(buffer) {
		if isDigit(c) {
			if scanningDigit {
				continue
			}
			scanningDigit = true
			buf = append(buf, byte('?'))
			continue
		}
		scanningDigit = false
		buf = append(buf, byte(c))
	}
	return buf
}

// Reset implements tokenFilter.
func (f *replaceFilter) Reset() {}

// groupingFilter is a token filter which groups together items replaced by the replaceFilter. It is meant
// to run immediately after it.
type groupingFilter struct {
	groupFilter int
	groupMulti  int
}

// Filter the given token so that it will be discarded if a grouping pattern
// has been recognized. A grouping is composed by items like:
//   * '( ?, ?, ? )'
//   * '( ?, ? ), ( ?, ? )'
func (f *groupingFilter) Filter(token, lastToken TokenKind, buffer []byte) (tokenType TokenKind, tokenBytes []byte, err error) {
	// increasing the number of groups means that we're filtering an entire group
	// because it can be represented with a single '( ? )'
	if (lastToken == '(' && token == FilteredGroupable) || (token == '(' && f.groupMulti > 0) {
		f.groupMulti++
	}

	switch {
	case token == FilteredGroupable:
		// the previous filter has dropped this token so we should start
		// counting the group filter so that we accept only one '?' for
		// the same group
		f.groupFilter++

		if f.groupFilter > 1 {
			return FilteredGroupable, nil, nil
		}
	case f.groupFilter > 0 && (token == ',' || token == '?'):
		// if we are in a group drop all commas
		return FilteredGroupable, nil, nil
	case f.groupMulti > 1:
		// drop all tokens since we're in a counting group
		// and they're duplicated
		return FilteredGroupable, nil, nil
	case token != ',' && token != '(' && token != ')' && token != FilteredGroupable:
		// when we're out of a group reset the filter state
		f.Reset()
	}

	return token, buffer, nil
}

// Reset resets the groupingFilter so that it may be used again.
func (f *groupingFilter) Reset() {
	f.groupFilter = 0
	f.groupMulti = 0
}

// ObfuscateSQLString quantizes and obfuscates the given input SQL query string. Quantization removes
// some elements such as comments and aliases and obfuscation attempts to hide sensitive information
// in strings and numbers by redacting them.
func (o *Obfuscator) ObfuscateSQLString(in string) (*ObfuscatedQuery, error) {
	if v, ok := o.queryCache.Get(in); ok {
		return v.(*ObfuscatedQuery), nil
	}
	oq, err := o.obfuscateSQLString(in)
	if err != nil {
		return oq, err
	}
	o.queryCache.Set(in, oq, oq.Cost())
	return oq, nil
}

func (o *Obfuscator) obfuscateSQLString(in string) (*ObfuscatedQuery, error) {
	lesc := o.SQLLiteralEscapes()
	tok := NewSQLTokenizer(in, lesc)
	out, err := attemptObfuscation(tok)
	if err != nil && tok.SeenEscape() {
		// If the tokenizer failed, but saw an escape character in the process,
		// try again treating escapes differently
		tok = NewSQLTokenizer(in, !lesc)
		if out, err2 := attemptObfuscation(tok); err2 == nil {
			// If the second attempt succeeded, change the default behavior so that
			// on the next run we get it right in the first run.
			o.SetSQLLiteralEscapes(!lesc)
			return out, nil
		}
	}
	return out, err
}

// tableFinderFilter is a filter which attempts to identify the table name as it goes through each
// token in a query.
type tableFinderFilter struct {
	storeTableNames bool
	// seen keeps track of unique table names encountered by the filter.
	seen map[string]struct{}
	// csv specifies a comma-separated list of tables
	csv strings.Builder
}

// Filter implements tokenFilter.
func (f *tableFinderFilter) Filter(token, lastToken TokenKind, buffer []byte) (TokenKind, []byte, error) {
	switch lastToken {
	case From, Join:
		// SELECT ... FROM [tableName]
		// DELETE FROM [tableName]
		// ... JOIN [tableName]
		if r, _ := utf8.DecodeRune(buffer); !unicode.IsLetter(r) {
			// first character in buffer is not a letter; we might have a nested
			// query like SELECT * FROM (SELECT ...)
			break
		}
		fallthrough
	case Update, Into:
		// UPDATE [tableName]
		// INSERT INTO [tableName]
		token = Table

		if f.storeTableNames {
			f.storeName(string(buffer))
		}
	}
	return token, buffer, nil
}

// storeName marks the given table name as seen in the internal storage.
func (f *tableFinderFilter) storeName(name string) {
	if _, ok := f.seen[name]; ok {
		return
	}
	if f.seen == nil {
		f.seen = make(map[string]struct{}, 1)
	}
	f.seen[name] = struct{}{}
	if f.csv.Len() > 0 {
		f.csv.WriteByte(',')
	}
	f.csv.WriteString(name)
}

// CSV returns a comma-separated list of the tables seen by the filter.
func (f *tableFinderFilter) CSV() string { return f.csv.String() }

// Reset implements tokenFilter.
func (f *tableFinderFilter) Reset() {
	for k := range f.seen {
		delete(f.seen, k)
	}
	f.csv.Reset()
}

// ObfuscatedQuery specifies information about an obfuscated SQL query.
type ObfuscatedQuery struct {
	Query     string // the obfuscated SQL query
	TablesCSV string // comma-separated list of tables that the query addresses
}

// Cost returns the number of bytes needed to store all the fields
// of this ObfuscatedQuery.
func (oq *ObfuscatedQuery) Cost() int64 {
	return int64(len(oq.Query) + len(oq.TablesCSV))
}

// attemptObfuscation attempts to obfuscate the SQL query loaded into the tokenizer, using the
// given set of filters.
func attemptObfuscation(tokenizer *SQLTokenizer) (*ObfuscatedQuery, error) {
<<<<<<< HEAD
	storeTableNames := config.HasFeature("table_names")
	normalizeTables := config.HasFeature("normalize_sql_tables")

	filters := []tokenFilter{
		&discardFilter{},
	}
	tableFinder := &tableFinderFilter{storeTableNames: storeTableNames}
	if storeTableNames || normalizeTables {
		filters = append(filters, tableFinder)
	}
	filters = append(filters, &replaceFilter{normalizeTables: normalizeTables}, &groupingFilter{})

=======
>>>>>>> 44065a38
	var (
		tableFinder    = &tableFinderFilter{}
		useTableFinder = config.HasFeature("table_names")
		out            = *bytes.NewBuffer(make([]byte, 0, len(tokenizer.buf)))
		err            error
		lastToken      TokenKind
		discard        discardFilter
		replace        replaceFilter
		grouping       groupingFilter
	)
	// call Scan() function until tokens are available or if a LEX_ERROR is raised. After
	// retrieving a token, send it to the tokenFilter chains so that the token is discarded
	// or replaced.
	for {
		token, buff := tokenizer.Scan()
		if token == EndChar {
			break
		}
		if token == LexError {
			return nil, fmt.Errorf("%v", tokenizer.Err())
		}

		if token, buff, err = discard.Filter(token, lastToken, buff); err != nil {
			return nil, err
		}
		if token, buff, err = replace.Filter(token, lastToken, buff); err != nil {
			return nil, err
		}
		if token, buff, err = grouping.Filter(token, lastToken, buff); err != nil {
			return nil, err
		}
		if useTableFinder {
			if token, buff, err = tableFinder.Filter(token, lastToken, buff); err != nil {
				return nil, err
			}
		}
		if buff != nil {
			if out.Len() != 0 {
				switch token {
				case ',':
				case '=':
					if lastToken == ':' {
						// do not add a space before an equals if a colon was
						// present before it.
						break
					}
					fallthrough
				default:
					out.WriteRune(' ')
				}
			}
			out.Write(buff)
		}
		lastToken = token
	}
	if out.Len() == 0 {
		return nil, errors.New("result is empty")
	}
	return &ObfuscatedQuery{
		Query:     out.String(),
		TablesCSV: tableFinder.CSV(),
	}, nil
}

func (o *Obfuscator) obfuscateSQL(span *pb.Span) {
	if span.Resource == "" {
		return
	}
	oq, err := o.ObfuscateSQLString(span.Resource)
	if err != nil {
		// we have an error, discard the SQL to avoid polluting user resources.
		log.Debugf("Error parsing SQL query: %v. Resource: %q", err, span.Resource)
		if span.Meta == nil {
			span.Meta = make(map[string]string, 1)
		}
		if _, ok := span.Meta[sqlQueryTag]; !ok {
			span.Meta[sqlQueryTag] = span.Resource
		}
		span.Resource = nonParsableResource
		return
	}

	span.Resource = oq.Query

	if len(oq.TablesCSV) > 0 {
		traceutil.SetMeta(span, "sql.tables", oq.TablesCSV)
	}
	if span.Meta != nil && span.Meta[sqlQueryTag] != "" {
		// "sql.query" tag already set by user, do not change it.
		return
	}
	traceutil.SetMeta(span, sqlQueryTag, oq.Query)
}<|MERGE_RESOLUTION|>--- conflicted
+++ resolved
@@ -300,30 +300,17 @@
 // attemptObfuscation attempts to obfuscate the SQL query loaded into the tokenizer, using the
 // given set of filters.
 func attemptObfuscation(tokenizer *SQLTokenizer) (*ObfuscatedQuery, error) {
-<<<<<<< HEAD
-	storeTableNames := config.HasFeature("table_names")
-	normalizeTables := config.HasFeature("normalize_sql_tables")
-
-	filters := []tokenFilter{
-		&discardFilter{},
-	}
-	tableFinder := &tableFinderFilter{storeTableNames: storeTableNames}
-	if storeTableNames || normalizeTables {
-		filters = append(filters, tableFinder)
-	}
-	filters = append(filters, &replaceFilter{normalizeTables: normalizeTables}, &groupingFilter{})
-
-=======
->>>>>>> 44065a38
+
 	var (
-		tableFinder    = &tableFinderFilter{}
-		useTableFinder = config.HasFeature("table_names")
-		out            = *bytes.NewBuffer(make([]byte, 0, len(tokenizer.buf)))
-		err            error
-		lastToken      TokenKind
-		discard        discardFilter
-		replace        replaceFilter
-		grouping       groupingFilter
+		storeTableNames = config.HasFeature("table_names")
+		normalizeTables = config.HasFeature("normalize_sql_tables")
+		out             = *bytes.NewBuffer(make([]byte, 0, len(tokenizer.buf)))
+		err             error
+		lastToken       TokenKind
+		discard         discardFilter
+		replace         = &replaceFilter{normalizeTables: normalizeTables}
+		grouping        groupingFilter
+		tableFinder     = &tableFinderFilter{storeTableNames: storeTableNames}
 	)
 	// call Scan() function until tokens are available or if a LEX_ERROR is raised. After
 	// retrieving a token, send it to the tokenFilter chains so that the token is discarded
@@ -346,7 +333,7 @@
 		if token, buff, err = grouping.Filter(token, lastToken, buff); err != nil {
 			return nil, err
 		}
-		if useTableFinder {
+		if storeTableNames || normalizeTables {
 			if token, buff, err = tableFinder.Filter(token, lastToken, buff); err != nil {
 				return nil, err
 			}
