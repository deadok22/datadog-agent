package encoding

import (
	"sync"

	model "github.com/DataDog/agent-payload/process"
	"github.com/DataDog/datadog-agent/pkg/network"
	"github.com/DataDog/datadog-agent/pkg/process/util"
)

var connsPool = sync.Pool{
	New: func() interface{} {
		return new(model.Connections)
	},
}

var connPool = sync.Pool{
	New: func() interface{} {
		return new(model.Connection)
	},
}

// FormatConnection converts a ConnectionStats into an model.Connection
func FormatConnection(conn network.ConnectionStats) *model.Connection {
<<<<<<< HEAD
	m := make(map[string]*model.DNSStats)
	for d, s := range conn.DNSStatsByDomain {
		var ms model.DNSStats
		ms.DnsCountByRcode = s.DNSCountByRcode
		ms.DnsFailureLatencySum = s.DNSFailureLatencySum
		ms.DnsSuccessLatencySum = s.DNSSuccessLatencySum
		ms.DnsTimeouts = s.DNSTimeouts
		m[d] = &ms
	}
	return &model.Connection{
		Pid:                    int32(conn.Pid),
		Laddr:                  formatAddr(conn.Source, conn.SPort),
		Raddr:                  formatAddr(conn.Dest, conn.DPort),
		Family:                 formatFamily(conn.Family),
		Type:                   formatType(conn.Type),
		LastBytesSent:          conn.LastSentBytes,
		LastBytesReceived:      conn.LastRecvBytes,
		LastRetransmits:        conn.LastRetransmits,
		LastTcpEstablished:     conn.LastTCPEstablished,
		LastTcpClosed:          conn.LastTCPClosed,
		Rtt:                    conn.RTT,
		RttVar:                 conn.RTTVar,
		Direction:              formatDirection(conn.Direction),
		NetNS:                  conn.NetNS,
		IpTranslation:          formatIPTranslation(conn.IPTranslation),
		IntraHost:              conn.IntraHost,
		DnsSuccessfulResponses: conn.DNSSuccessfulResponses,
		DnsFailedResponses:     conn.DNSFailedResponses,
		DnsTimeouts:            conn.DNSTimeouts,
		DnsSuccessLatencySum:   conn.DNSSuccessLatencySum,
		DnsFailureLatencySum:   conn.DNSFailureLatencySum,
		DnsCountByRcode:        conn.DNSCountByRcode,
		DnsStatsByDomain:       m,
	}
=======
	c := connPool.Get().(*model.Connection)
	c.Pid = int32(conn.Pid)
	c.Laddr = formatAddr(conn.Source, conn.SPort)
	c.Raddr = formatAddr(conn.Dest, conn.DPort)
	c.Family = formatFamily(conn.Family)
	c.Type = formatType(conn.Type)
	c.PidCreateTime = 0
	c.LastBytesSent = conn.LastSentBytes
	c.LastBytesReceived = conn.LastRecvBytes
	c.LastRetransmits = conn.LastRetransmits
	c.Direction = formatDirection(conn.Direction)
	c.NetNS = conn.NetNS
	c.RemoteNetworkId = ""
	c.IpTranslation = formatIPTranslation(conn.IPTranslation)
	c.Rtt = conn.RTT
	c.RttVar = conn.RTTVar
	c.IntraHost = conn.IntraHost
	c.DnsSuccessfulResponses = conn.DNSSuccessfulResponses
	c.DnsFailedResponses = conn.DNSFailedResponses
	c.DnsTimeouts = conn.DNSTimeouts
	c.DnsSuccessLatencySum = conn.DNSSuccessLatencySum
	c.DnsFailureLatencySum = conn.DNSFailureLatencySum
	c.DnsCountByRcode = conn.DNSCountByRcode
	c.LastTcpEstablished = conn.LastTCPEstablished
	c.LastTcpClosed = conn.LastTCPClosed
	return c
}

var dnsPool = sync.Pool{
	New: func() interface{} {
		return new(model.DNSEntry)
	},
>>>>>>> fab047e1
}

// FormatDNS converts a map[util.Address][]string to a map using IPs string representation
func FormatDNS(dns map[util.Address][]string) map[string]*model.DNSEntry {
	if dns == nil {
		return nil
	}

	ipToNames := make(map[string]*model.DNSEntry, len(dns))
	for addr, names := range dns {
		entry := dnsPool.Get().(*model.DNSEntry)
		entry.Names = names
		ipToNames[addr.String()] = entry
	}

	return ipToNames
}

var telemetryPool = sync.Pool{
	New: func() interface{} {
		return new(model.ConnectionsTelemetry)
	},
}

// FormatTelemetry converts telemetry from its internal representation to a protobuf message
func FormatTelemetry(tel *network.ConnectionsTelemetry) *model.ConnectionsTelemetry {
	if tel == nil {
		return nil
	}

	t := telemetryPool.Get().(*model.ConnectionsTelemetry)
	t.MonotonicKprobesTriggered = tel.MonotonicKprobesTriggered
	t.MonotonicKprobesMissed = tel.MonotonicKprobesMissed
	t.MonotonicConntrackRegisters = tel.MonotonicConntrackRegisters
	t.MonotonicConntrackRegistersDropped = tel.MonotonicConntrackRegistersDropped
	t.MonotonicDnsPacketsProcessed = tel.MonotonicDNSPacketsProcessed
	t.MonotonicConnsClosed = tel.MonotonicConnsClosed
	t.ConnsBpfMapSize = tel.ConnsBpfMapSize
	t.MonotonicUdpSendsProcessed = tel.MonotonicUDPSendsProcessed
	t.MonotonicUdpSendsMissed = tel.MonotonicUDPSendsMissed
	t.ConntrackSamplingPercent = tel.ConntrackSamplingPercent
	return t
}

func returnToPool(c *model.Connections) {
	if c.Conns != nil {
		for _, c := range c.Conns {
			connPool.Put(c)
		}
	}
	if c.Dns != nil {
		for _, e := range c.Dns {
			dnsPool.Put(e)
		}
	}
	telemetryPool.Put(c.Telemetry)
	connsPool.Put(c)
}

func formatAddr(addr util.Address, port uint16) *model.Addr {
	if addr == nil {
		return nil
	}

	return &model.Addr{Ip: addr.String(), Port: int32(port)}
}

func formatFamily(f network.ConnectionFamily) model.ConnectionFamily {
	switch f {
	case network.AFINET:
		return model.ConnectionFamily_v4
	case network.AFINET6:
		return model.ConnectionFamily_v6
	default:
		return -1
	}
}

func formatType(f network.ConnectionType) model.ConnectionType {
	switch f {
	case network.TCP:
		return model.ConnectionType_tcp
	case network.UDP:
		return model.ConnectionType_udp
	default:
		return -1
	}
}

func formatDirection(d network.ConnectionDirection) model.ConnectionDirection {
	switch d {
	case network.INCOMING:
		return model.ConnectionDirection_incoming
	case network.OUTGOING:
		return model.ConnectionDirection_outgoing
	case network.LOCAL:
		return model.ConnectionDirection_local
	case network.NONE:
		return model.ConnectionDirection_none
	default:
		return model.ConnectionDirection_unspecified
	}
}

func formatIPTranslation(ct *network.IPTranslation) *model.IPTranslation {
	if ct == nil {
		return nil
	}

	return &model.IPTranslation{
		ReplSrcIP:   ct.ReplSrcIP.String(),
		ReplDstIP:   ct.ReplDstIP.String(),
		ReplSrcPort: int32(ct.ReplSrcPort),
		ReplDstPort: int32(ct.ReplDstPort),
	}
}<|MERGE_RESOLUTION|>--- conflicted
+++ resolved
@@ -22,7 +22,6 @@
 
 // FormatConnection converts a ConnectionStats into an model.Connection
 func FormatConnection(conn network.ConnectionStats) *model.Connection {
-<<<<<<< HEAD
 	m := make(map[string]*model.DNSStats)
 	for d, s := range conn.DNSStatsByDomain {
 		var ms model.DNSStats
@@ -32,32 +31,7 @@
 		ms.DnsTimeouts = s.DNSTimeouts
 		m[d] = &ms
 	}
-	return &model.Connection{
-		Pid:                    int32(conn.Pid),
-		Laddr:                  formatAddr(conn.Source, conn.SPort),
-		Raddr:                  formatAddr(conn.Dest, conn.DPort),
-		Family:                 formatFamily(conn.Family),
-		Type:                   formatType(conn.Type),
-		LastBytesSent:          conn.LastSentBytes,
-		LastBytesReceived:      conn.LastRecvBytes,
-		LastRetransmits:        conn.LastRetransmits,
-		LastTcpEstablished:     conn.LastTCPEstablished,
-		LastTcpClosed:          conn.LastTCPClosed,
-		Rtt:                    conn.RTT,
-		RttVar:                 conn.RTTVar,
-		Direction:              formatDirection(conn.Direction),
-		NetNS:                  conn.NetNS,
-		IpTranslation:          formatIPTranslation(conn.IPTranslation),
-		IntraHost:              conn.IntraHost,
-		DnsSuccessfulResponses: conn.DNSSuccessfulResponses,
-		DnsFailedResponses:     conn.DNSFailedResponses,
-		DnsTimeouts:            conn.DNSTimeouts,
-		DnsSuccessLatencySum:   conn.DNSSuccessLatencySum,
-		DnsFailureLatencySum:   conn.DNSFailureLatencySum,
-		DnsCountByRcode:        conn.DNSCountByRcode,
-		DnsStatsByDomain:       m,
-	}
-=======
+
 	c := connPool.Get().(*model.Connection)
 	c.Pid = int32(conn.Pid)
 	c.Laddr = formatAddr(conn.Source, conn.SPort)
@@ -83,6 +57,7 @@
 	c.DnsCountByRcode = conn.DNSCountByRcode
 	c.LastTcpEstablished = conn.LastTCPEstablished
 	c.LastTcpClosed = conn.LastTCPClosed
+	c.DnsStatsByDomain = m
 	return c
 }
 
@@ -90,7 +65,6 @@
 	New: func() interface{} {
 		return new(model.DNSEntry)
 	},
->>>>>>> fab047e1
 }
 
 // FormatDNS converts a map[util.Address][]string to a map using IPs string representation
