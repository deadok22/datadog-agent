// +build linux_bpf

package network

import (
	"fmt"
	"reflect"
	"sync"
	"sync/atomic"
	"syscall"
	"time"

	"github.com/DataDog/datadog-agent/pkg/network/config"
	"github.com/DataDog/datadog-agent/pkg/process/util"
	"github.com/DataDog/datadog-agent/pkg/util/log"
	"github.com/DataDog/ebpf/manager"
	"github.com/google/gopacket/afpacket"
)

const (
	dnsCacheTTL              = 3 * time.Minute
	dnsCacheExpirationPeriod = 1 * time.Minute
	dnsCacheSize             = 100000
)

var _ ReverseDNS = &SocketFilterSnooper{}

// SocketFilterSnooper is a DNS traffic snooper built on top of an eBPF SOCKET_FILTER
type SocketFilterSnooper struct {
	source          *packetSource
	parser          *dnsParser
	cache           *reverseDNSCache
	statKeeper      *dnsStatKeeper
	exit            chan struct{}
	wg              sync.WaitGroup
	collectLocalDNS bool

	// cache translation object to avoid allocations
	translation *translation

	// packet telemetry
	captured       int64
	processed      int64
	dropped        int64
	polls          int64
	decodingErrors int64
	truncatedPkts  int64

	// DNS telemetry, values calculated *till* the last tick in pollStats
	queries   int64
	successes int64
	errors    int64
}

// NewSocketFilterSnooper returns a new SocketFilterSnooper
func NewSocketFilterSnooper(cfg *config.Config, filter *manager.Probe) (*SocketFilterSnooper, error) {
	var (
		packetSrc *packetSource
		srcErr    error
	)

	// Create the RAW_SOCKET inside the root network namespace
	nsErr := util.WithRootNS(cfg.ProcRoot, func() {
		packetSrc, srcErr = newPacketSource(filter)
	})
	if nsErr != nil {
		return nil, nsErr
	}
	if srcErr != nil {
		return nil, srcErr
	}

	cache := newReverseDNSCache(dnsCacheSize, dnsCacheTTL, dnsCacheExpirationPeriod)
	var statKeeper *dnsStatKeeper
<<<<<<< HEAD
	if collectDNSStats {
		statKeeper = newDNSStatkeeper(dnsTimeout)
		log.Infof("DNS Stats collection is enabled")
=======
	if cfg.CollectDNSStats {
		statKeeper = newDNSStatkeeper(cfg.DNSTimeout)
>>>>>>> 31b83f2a
	}
	snooper := &SocketFilterSnooper{
		source:          packetSrc,
		parser:          newDNSParser(cfg.CollectDNSStats),
		cache:           cache,
		statKeeper:      statKeeper,
		translation:     new(translation),
		exit:            make(chan struct{}),
		collectLocalDNS: cfg.CollectLocalDNS,
	}

	// Start consuming packets
	snooper.wg.Add(1)
	go func() {
		snooper.pollPackets()
		snooper.wg.Done()
	}()

	// Start polling socket stats
	snooper.wg.Add(1)
	go func() {
		snooper.pollStats()
		snooper.wg.Done()
	}()

	return snooper, nil
}

// Resolve IPs to DNS addresses
func (s *SocketFilterSnooper) Resolve(connections []ConnectionStats) map[util.Address][]string {
	return s.cache.Get(connections, time.Now())
}

func (s *SocketFilterSnooper) GetDNSStats() map[dnsKey]map[domain]dnsStats {
	if s.statKeeper == nil {
		return nil
	}
	return s.statKeeper.GetAndResetAllStats()
}

func (s *SocketFilterSnooper) GetStats() map[string]int64 {
	stats := s.cache.Stats()
	stats["socket_polls"] = atomic.LoadInt64(&s.polls)
	stats["packets_processed"] = atomic.LoadInt64(&s.processed)
	stats["packets_captured"] = atomic.LoadInt64(&s.captured)
	stats["packets_dropped"] = atomic.LoadInt64(&s.dropped)
	stats["decoding_errors"] = atomic.LoadInt64(&s.decodingErrors)
	stats["truncated_packets"] = atomic.LoadInt64(&s.truncatedPkts)
	stats["queries"] = atomic.LoadInt64(&s.queries)
	stats["successes"] = atomic.LoadInt64(&s.successes)
	stats["errors"] = atomic.LoadInt64(&s.errors)
	stats["timestamp_micro_secs"] = time.Now().UnixNano() / 1000
	return stats
}

// Close terminates the DNS traffic snooper as well as the underlying socket and the attached filter
func (s *SocketFilterSnooper) Close() {
	close(s.exit)
	s.wg.Wait()
	s.source.Close()
	s.cache.Close()
	if s.statKeeper != nil {
		s.statKeeper.Close()
	}
}

// processPacket retrieves DNS information from the received packet data and adds it to
// the reverse DNS cache. The underlying packet data can't be referenced after this method
// call since the underlying memory content gets invalidated by `afpacket`.
// The *translation is recycled and re-used in subsequent calls and it should not be accessed concurrently.
// The second parameter `ts` is the time when the packet was captured off the wire. This is used for latency calculation
// and much more reliable than calling time.Now() at the user layer.
func (s *SocketFilterSnooper) processPacket(data []byte, ts time.Time) {
	t := s.getCachedTranslation()
	pktInfo := dnsPacketInfo{}

	if err := s.parser.ParseInto(data, t, &pktInfo); err != nil {
		switch err {
		case errSkippedPayload: // no need to count or log cases where the packet is valid but has no relevant content
		case errTruncated:
			atomic.AddInt64(&s.truncatedPkts, 1)
		default:
			atomic.AddInt64(&s.decodingErrors, 1)
			log.Tracef("error decoding DNS payload: %v", err)
		}
		return
	}

	if s.statKeeper != nil && (s.collectLocalDNS || !pktInfo.key.serverIP.IsLoopback()) {
		s.statKeeper.ProcessPacketInfo(pktInfo, ts)
	}

	if pktInfo.pktType == SuccessfulResponse {
		s.cache.Add(t, time.Now())
		atomic.AddInt64(&s.successes, 1)
	} else if pktInfo.pktType == FailedResponse {
		atomic.AddInt64(&s.errors, 1)
	} else {
		atomic.AddInt64(&s.queries, 1)
	}
}

func (s *SocketFilterSnooper) pollPackets() {
	for {
		data, captureInfo, err := s.source.ZeroCopyReadPacketData()

		// Properly synchronizes termination process
		select {
		case <-s.exit:
			return
		default:
		}

		if err == nil {
			s.processPacket(data, captureInfo.Timestamp)
			continue
		}

		// Immediately retry for EAGAIN
		if err == syscall.EAGAIN {
			continue
		}

		// Sleep briefly and try again
		time.Sleep(5 * time.Millisecond)
	}
}

func (s *SocketFilterSnooper) pollStats() {
	ticker := time.NewTicker(5 * time.Second)
	defer ticker.Stop()

	var (
		prevPolls     int64
		prevProcessed int64
		prevCaptured  int64
		prevDropped   int64
	)

	for {
		select {
		case <-ticker.C:
			sourceStats, _ := s.source.Stats()
			_, socketStats, err := s.source.SocketStats()
			if err != nil {
				log.Errorf("error polling socket stats: %s", err)
				continue
			}

			atomic.AddInt64(&s.polls, sourceStats.Polls-prevPolls)
			atomic.AddInt64(&s.processed, sourceStats.Packets-prevProcessed)
			atomic.AddInt64(&s.captured, int64(socketStats.Packets())-prevCaptured)
			atomic.AddInt64(&s.dropped, int64(socketStats.Drops())-prevDropped)

			prevPolls = sourceStats.Polls
			prevProcessed = sourceStats.Packets
			prevCaptured = int64(socketStats.Packets())
			prevDropped = int64(socketStats.Drops())
		case <-s.exit:
			return
		}
	}
}

func (s *SocketFilterSnooper) getCachedTranslation() *translation {
	t := s.translation

	// Recycle buffer if necessary
	if t.ips == nil || len(t.ips) > maxIPBufferSize {
		t.ips = make([]util.Address, 30)
	}
	t.ips = t.ips[:0]

	return t
}

// packetSource provides a RAW_SOCKET attached to an eBPF SOCKET_FILTER
type packetSource struct {
	*afpacket.TPacket
	socketFilter *manager.Probe
	socketFD     int
}

func newPacketSource(filter *manager.Probe) (*packetSource, error) {
	rawSocket, err := afpacket.NewTPacket(
		afpacket.OptPollTimeout(1*time.Second),
		// This setup will require ~4Mb that is mmap'd into the process virtual space
		// More information here: https://www.kernel.org/doc/Documentation/networking/packet_mmap.txt
		afpacket.OptFrameSize(4096),
		afpacket.OptBlockSize(4096*128),
		afpacket.OptNumBlocks(8),
	)
	if err != nil {
		return nil, fmt.Errorf("error creating raw socket: %s", err)
	}

	// The underlying socket file descriptor is private, hence the use of reflection
	socketFD := int(reflect.ValueOf(rawSocket).Elem().FieldByName("fd").Int())

	// Attaches DNS socket filter to the RAW_SOCKET
	filter.SocketFD = socketFD
	if err := filter.Attach(); err != nil {
		return nil, fmt.Errorf("error attaching filter to socket: %s", err)
	}

	return &packetSource{
		TPacket:      rawSocket,
		socketFilter: filter,
		socketFD:     socketFD,
	}, nil
}

func (p *packetSource) Close() {
	if err := p.socketFilter.Detach(); err != nil {
		log.Errorf("error detaching socket filter: %s", err)
	}

	p.TPacket.Close()
}<|MERGE_RESOLUTION|>--- conflicted
+++ resolved
@@ -72,14 +72,9 @@
 
 	cache := newReverseDNSCache(dnsCacheSize, dnsCacheTTL, dnsCacheExpirationPeriod)
 	var statKeeper *dnsStatKeeper
-<<<<<<< HEAD
-	if collectDNSStats {
-		statKeeper = newDNSStatkeeper(dnsTimeout)
-		log.Infof("DNS Stats collection is enabled")
-=======
 	if cfg.CollectDNSStats {
 		statKeeper = newDNSStatkeeper(cfg.DNSTimeout)
->>>>>>> 31b83f2a
+		log.Infof("DNS Stats collection is enabled")
 	}
 	snooper := &SocketFilterSnooper{
 		source:          packetSrc,
